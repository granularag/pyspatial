
"""
Copyright (c) 2016, Granular, Inc.
All rights reserved.
License: BSD 3-Clause ("BSD New" or "BSD Simplified")

Redistribution and use in source and binary forms, with or without modification, are permitted
provided that the following conditions are met:

  * Redistributions of source code must retain the above copyright notice, this list of conditions
    and the following disclaimer.
  * Redistributions in binary form must reproduce the above copyright notice, this list of conditions and the
    following disclaimer in the documentation and/or other materials provided with the distribution.
  * Neither the name of the nor the names of its contributors may be used to endorse or promote products
    derived from this software without specific prior written permission.

THIS SOFTWARE IS PROVIDED BY THE COPYRIGHT HOLDERS AND CONTRIBUTORS "AS IS" AND ANY EXPRESS
OR IMPLIED WARRANTIES, INCLUDING, BUT NOT LIMITED TO, THE IMPLIED WARRANTIES OF MERCHANTABILITY
 AND FITNESS FOR A PARTICULAR PURPOSE ARE DISCLAIMED. IN NO EVENT SHALL BE LIABLE FOR ANY DIRECT,
INDIRECT, INCIDENTAL, SPECIAL, EXEMPLARY, OR CONSEQUENTIAL DAMAGES (INCLUDING, BUT NOT LIMITED TO,
PROCUREMENT OF SUBSTITUTE GOODS OR SERVICES; LOSS OF USE, DATA, OR PROFITS; OR BUSINESS INTERRUPTION)
HOWEVER CAUSED AND ON ANY THEORY OF LIABILITY, WHETHER IN CONTRACT, STRICT LIABILITY, OR TORT
(INCLUDING NEGLIGENCE OR OTHERWISE) ARISING IN ANY WAY OUT OF THE USE OF THIS SOFTWARE, EVEN IF
ADVISED OF THE POSSIBILITY OF SUCH DAMAGE.
"""


import os
import codecs
from distutils.core import setup
from distutils.extension import Extension
from pip.req import parse_requirements
import numpy


try:
    from Cython.Build import cythonize
    USE_CYTHON = True
    ext = ".pyx"

except ImportError as e:
    USE_CYTHON = False
    ext = ".c"

extensions = [
    Extension("pyspatial.spatiallib", ["pyspatial/spatiallib" + ext],
              include_dirs = [numpy.get_include()]),
]

if USE_CYTHON:
    extensions = cythonize(extensions)

if os.environ.get('READTHEDOCS', False) == 'True':
    INSTALL_REQUIRES = []
else:
    extensions = []
    INSTALL_REQUIRES = ['numpy', 'pandas', 'shapely', 'GDAL',
                        'scikit-image', 'RTree']

rootpath = os.path.abspath(os.path.dirname(__file__))


def read(*parts):
    return codecs.open(os.path.join(rootpath, *parts), 'r').read()


pkg_data = {'': ['templates/*.js',
                 'templates/*.html',
                 'templates/js/*.js',
                 'templates/html/*.html',
                 'templates/css/*.css']}

long_description = '{}\n{}'.format(read('README.md'), read('CHANGES.txt'))
setup(
    name="pyspatial",
<<<<<<< HEAD
    version='0.2.0',
=======
    version='0.2.1',
>>>>>>> b6479bbd
    author="Granular, Inc",
    maintainer="Aman Thakral",
    description='Data structures for working with (geo)spatial data',
    license='BSD',
    url='https://github.com/granularag/pyspatial',
    ext_modules=extensions,
    packages=['pyspatial'],
    package_data=pkg_data,
    long_description=long_description,
    install_requires=INSTALL_REQUIRES,
    classifiers=['Development Status :: 4 - Beta',
                 'Topic :: Scientific/Engineering :: GIS',
                 'License :: OSI Approved :: BSD License'],
    keywords=('spatial raster vector shapefile geojson data visualization '
              'pandas shapely gis geojson geographic geo')
)<|MERGE_RESOLUTION|>--- conflicted
+++ resolved
@@ -1,4 +1,3 @@
-
 """
 Copyright (c) 2016, Granular, Inc.
 All rights reserved.
@@ -73,11 +72,7 @@
 long_description = '{}\n{}'.format(read('README.md'), read('CHANGES.txt'))
 setup(
     name="pyspatial",
-<<<<<<< HEAD
-    version='0.2.0',
-=======
     version='0.2.1',
->>>>>>> b6479bbd
     author="Granular, Inc",
     maintainer="Aman Thakral",
     description='Data structures for working with (geo)spatial data',
