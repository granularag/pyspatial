--- conflicted
+++ resolved
@@ -1,25 +1,25 @@
 """
-Copyright (c) 2016, Granular, Inc. 
+Copyright (c) 2016, Granular, Inc.
 All rights reserved.
 License: BSD 3-Clause ("BSD New" or "BSD Simplified")
 
-Redistribution and use in source and binary forms, with or without modification, are permitted 
-provided that the following conditions are met: 
-
-  * Redistributions of source code must retain the above copyright notice, this list of conditions 
+Redistribution and use in source and binary forms, with or without modification, are permitted
+provided that the following conditions are met:
+
+  * Redistributions of source code must retain the above copyright notice, this list of conditions
     and the following disclaimer.
-  * Redistributions in binary form must reproduce the above copyright notice, this list of conditions and the 
-    following disclaimer in the documentation and/or other materials provided with the distribution. 
-  * Neither the name of the nor the names of its contributors may be used to endorse or promote products 
+  * Redistributions in binary form must reproduce the above copyright notice, this list of conditions and the
+    following disclaimer in the documentation and/or other materials provided with the distribution.
+  * Neither the name of the nor the names of its contributors may be used to endorse or promote products
     derived from this software without specific prior written permission.
 
-THIS SOFTWARE IS PROVIDED BY THE COPYRIGHT HOLDERS AND CONTRIBUTORS "AS IS" AND ANY EXPRESS 
+THIS SOFTWARE IS PROVIDED BY THE COPYRIGHT HOLDERS AND CONTRIBUTORS "AS IS" AND ANY EXPRESS
 OR IMPLIED WARRANTIES, INCLUDING, BUT NOT LIMITED TO, THE IMPLIED WARRANTIES OF MERCHANTABILITY
- AND FITNESS FOR A PARTICULAR PURPOSE ARE DISCLAIMED. IN NO EVENT SHALL BE LIABLE FOR ANY DIRECT, 
-INDIRECT, INCIDENTAL, SPECIAL, EXEMPLARY, OR CONSEQUENTIAL DAMAGES (INCLUDING, BUT NOT LIMITED TO, 
+ AND FITNESS FOR A PARTICULAR PURPOSE ARE DISCLAIMED. IN NO EVENT SHALL BE LIABLE FOR ANY DIRECT,
+INDIRECT, INCIDENTAL, SPECIAL, EXEMPLARY, OR CONSEQUENTIAL DAMAGES (INCLUDING, BUT NOT LIMITED TO,
 PROCUREMENT OF SUBSTITUTE GOODS OR SERVICES; LOSS OF USE, DATA, OR PROFITS; OR BUSINESS INTERRUPTION)
-HOWEVER CAUSED AND ON ANY THEORY OF LIABILITY, WHETHER IN CONTRACT, STRICT LIABILITY, OR TORT 
-(INCLUDING NEGLIGENCE OR OTHERWISE) ARISING IN ANY WAY OUT OF THE USE OF THIS SOFTWARE, EVEN IF 
+HOWEVER CAUSED AND ON ANY THEORY OF LIABILITY, WHETHER IN CONTRACT, STRICT LIABILITY, OR TORT
+(INCLUDING NEGLIGENCE OR OTHERWISE) ARISING IN ANY WAY OUT OF THE USE OF THIS SOFTWARE, EVEN IF
 ADVISED OF THE POSSIBILITY OF SUCH DAMAGE.
 """
 
@@ -28,7 +28,6 @@
 import math
 import re
 from uuid import uuid4
-import os
 
 #Scipy
 import numpy as np
@@ -65,7 +64,7 @@
 }
 
 GDAL2NP_CONVERSION = {v: k for k, v in NP2GDAL_CONVERSION.iteritems()}
-
+TILE_REGEX = re.compile('([0-9]+)_([0-9]+)\.tif')
 
 def rasterize(shp, ext_outline=False, ext_fill=True, int_outline=False,
               int_fill=False, scale_factor=4):
@@ -671,7 +670,7 @@
     * Add support for color tables and raster attributes
     """
 
-    def __init__(self, path_or_ds, xsize, ysize, geo_transform, proj,
+    def __init__(self, path_or_ds, xsize, ysize, geo_transform, proj, tile_regex=TILE_REGEX,
                  grid_size=None, index=None, tile_structure=None, tms_z=None):
         ds = None
 
@@ -693,6 +692,9 @@
 
         self.raster_arrays = {}
         self.shapes_in_tiles = {}
+        self.tile_regex = tile_regex
+        self.index = index
+        self.grid_size = grid_size
         self.dtype = None
 
         # Initialize the base class with coordinate information.
@@ -701,7 +703,7 @@
         if tms_z:
             self.tms_z = tms_z
 
-            # get the tile TMS {x} {y} of the center of the upper left tile (0,0) 
+            # get the tile TMS {x} {y} of the center of the upper left tile (0,0)
             gt = self.GetGeoTransform()
             upper_left_tile_center_x = int(math.floor(self.grid_size / 2))
             upper_left_tile_center_y = int(math.floor(self.grid_size / 2))
@@ -834,7 +836,7 @@
         Parameters
         ----------
         filename : str
-            Tile filename. We assume filename is in format given by argument tile_structure, 
+            Tile filename. We assume filename is in format given by argument tile_structure,
             which is by default "%d_%d.tif" :
             'arbitrary_path/{x_grid}_{y_grid}.tif'
             e.g. 'data/tiled/2500_2250.tif'
@@ -1010,11 +1012,7 @@
             #    del tiles_to_ids[e]
 
 
-<<<<<<< HEAD
-def read_catalog(dataset_catalog_filename_or_handle):
-=======
-def read_catalog(dataset_catalog_file, workdir=None):
->>>>>>> f1d098ac
+def read_catalog(dataset_catalog_filename_or_handle, workdir=None):
     """Take a catalog file and create a raster dataset
 
     Parameters
