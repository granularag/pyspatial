--- conflicted
+++ resolved
@@ -22,14 +22,10 @@
 (INCLUDING NEGLIGENCE OR OTHERWISE) ARISING IN ANY WAY OUT OF THE USE OF THIS SOFTWARE, EVEN IF 
 ADVISED OF THE POSSIBILITY OF SUCH DAMAGE.
 """
+
 import json
-<<<<<<< HEAD
 import os
 import math
-from smart_open import ParseUri
-from boto import connect_s3
-=======
->>>>>>> 1b668d0b
 import re
 from uuid import uuid4
 
@@ -601,7 +597,6 @@
 
     proj: osr.SpatialReference
         The spa
-
     grid_size: int (default=None)
         Number of pixels for each tile. Assumes that each tile is square.
 
@@ -918,11 +913,13 @@
         values are the pixel values from the raster.  the weights are the fraction
         of the pixel that is occupied by the polgon.
         """
+
         if self.proj.ExportToProj4() != vector_layer.proj.ExportToProj4():
             # Transform all vector shapes into raster projection.
             vl = vector_layer.transform(self.proj)
         else:
             vl = vector_layer
+
         # Filter out all shapes outside the raster bounds
         bbox = self.bbox()
         vl = vl.within(bbox)
